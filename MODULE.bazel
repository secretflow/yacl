--- conflicted
+++ resolved
@@ -39,13 +39,8 @@
 bazel_dep(name = "fmt", version = "11.0.2")
 bazel_dep(name = "spdlog", version = "1.14.1")
 bazel_dep(name = "rules_python", version = "0.16.2")
-<<<<<<< HEAD
-bazel_dep(name = "bazel_features", version = "1.35.0")
+bazel_dep(name = "bazel_features", version = "1.38.0")
 bazel_dep(name = "rules_foreign_cc", version = "0.15.1")
-=======
-bazel_dep(name = "bazel_features", version = "1.38.0")
-bazel_dep(name = "rules_foreign_cc", version = "0.14.0")
->>>>>>> 8d5c4b19
 bazel_dep(name = "platforms", version = "1.0.0")
 
 # self-hosted registry
