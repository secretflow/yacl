# Copyright 2022 Ant Group Co., Ltd.
#
# Licensed under the Apache License, Version 2.0 (the "License");
# you may not use this file except in compliance with the License.
# You may obtain a copy of the License at
#
#   http://www.apache.org/licenses/LICENSE-2.0
#
# Unless required by applicable law or agreed to in writing, software
# distributed under the License is distributed on an "AS IS" BASIS,
# WITHOUT WARRANTIES OR CONDITIONS OF ANY KIND, either express or implied.
# See the License for the specific language governing permissions and
# limitations under the License.

load("//bazel:yacl.bzl", "yacl_cc_binary", "yacl_cc_library", "yacl_cc_test")

package(default_visibility = ["//visibility:public"])

yacl_cc_library(
    name = "rand",
    srcs = ["rand.cc"],
    hdrs = ["rand.h"],
    deps = [
        "//yacl:secparam",
        "//yacl/base:dynamic_bitset",
        "//yacl/base:exception",
        "//yacl/base:int128",
        "//yacl/crypto/rand/drbg",
        "//yacl/crypto/tools:prg",
<<<<<<< HEAD
        "//yacl/math/mpint:mpint",
=======
        "//yacl/math/mpint",
>>>>>>> 30c038ce
    ],
)

yacl_cc_test(
    name = "rand_test",
    srcs = ["rand_test.cc"],
    deps = [
        ":rand",
    ],
)

yacl_cc_binary(
    name = "rand_bench",
    srcs = ["rand_bench.cc"],
    deps = [
        ":rand",
        "@google_benchmark//:benchmark_main",
    ],
)<|MERGE_RESOLUTION|>--- conflicted
+++ resolved
@@ -27,11 +27,7 @@
         "//yacl/base:int128",
         "//yacl/crypto/rand/drbg",
         "//yacl/crypto/tools:prg",
-<<<<<<< HEAD
-        "//yacl/math/mpint:mpint",
-=======
         "//yacl/math/mpint",
->>>>>>> 30c038ce
     ],
 )
 
