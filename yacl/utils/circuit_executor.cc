// Copyright 2024 Ant Group Co., Ltd.
//
// Licensed under the Apache License, Version 2.0 (the "License");
// you may not use this file except in compliance with the License.
// You may obtain a copy of the License at
//
//   http://www.apache.org/licenses/LICENSE-2.0
//
// Unless required by applicable law or agreed to in writing, software
// distributed under the License is distributed on an "AS IS" BASIS,
// WITHOUT WARRANTIES OR CONDITIONS OF ANY KIND, either express or implied.
// See the License for the specific language governing permissions and
// limitations under the License.

#include "yacl/utils/circuit_executor.h"
<<<<<<< HEAD
// using namespace std;
=======

#include <algorithm>
#include <cstddef>
#include <cstdint>
#include <cstring>
#include <numeric>

#include "yacl/base/exception.h"
#include "yacl/io/circuit/bristol_fashion.h"

>>>>>>> 30c038ce
namespace yacl {

namespace {
class PlaintextCore {
 public:
  static bool xor_gate(bool x, bool y) { return x ^ y; }
  static bool and_gate(bool x, bool y) { return x && y; }
  static bool inv_gate(bool x) { return !x; }
};
}  // namespace

void PlainExecutor::LoadCircuitFile(const std::string& path) {
  io::CircuitReader reader(path);
  reader.ReadAll();
  circ_ = reader.StealCirc();
}

<<<<<<< HEAD
std::string dynamic_bitset_to_string(const dynamic_bitset<>& bits) {
  std::string str(bits.size(), '0');  // 创建一个与位集大小相同的字符串
  for (size_t i = 0; i < bits.size(); ++i) {
    if (bits[i]) {
      str[bits.size() - 1 - i] = '1';  // 反向填充字符串
    }
  }
  return str;
}

template <typename T>
void PlainExecutor<T>::SetupInputs(
    absl::Span<T> inputs) {  // Span方便指针的使用
  wires_.resize(circ_->nw);
  for (auto input : inputs) {
    wires_.append(input);
  }
}

template <typename T>
void PlainExecutor<T>::Exec() {
  // wires_.resize(circ_->nw);
  // for (int i = 2; i < 514; i++) {
  //   wires_[i - 2] = wires_[i];
  // }
  // std::cout << "线路输入：";

  // for (int i = 0; i < 768; i++) {
  //   std::cout << wires_[i];
  // }
  // std::cout << std::endl;
  // // cout << dynamic_bitset_to_string(wires_) << endl;
  // cout << endl;
=======
void PlainExecutor::SetupInputs(ByteContainerView bytes) {
  YACL_ENFORCE(std::accumulate(circ_->niw.cbegin(), circ_->niw.cend(),
                               static_cast<io::BFCircuit::GateWireType>(0)) ==
                   bytes.size() * 8,
               "mismatch input size and input wire size.");
  wires_.resize(circ_->nw);

  std::memcpy(wires_.data(), bytes.data(), bytes.size());
}

template <typename T>
void PlainExecutor::SetupInputs(absl::Span<T> inputs) {
  YACL_ENFORCE(inputs.size() == circ_->niv);

  dynamic_bitset<BlockType> input_wires;
  input_wires.resize(sizeof(T) * 8 * inputs.size());
  std::memcpy(input_wires.data(), inputs.data(), inputs.size() * sizeof(T));
  wires_.append(input_wires);
  wires_.resize(circ_->nw);
}

void PlainExecutor::Exec() {
>>>>>>> 30c038ce
  // Evaluate all gates, sequentially
  for (const auto& gate : circ_->gates) {
    switch (gate.op) {
      case io::BFCircuit::Op::XOR: {
        const auto& iw0 = wires_.operator[](gate.iw[0]);  // 取到具体值
        const auto& iw1 = wires_.operator[](gate.iw[1]);
        wires_.set(gate.ow[0], PlaintextCore::xor_gate(iw0, iw1));
        break;
      }
      case io::BFCircuit::Op::AND: {
        const auto& iw0 = wires_.operator[](gate.iw[0]);
        const auto& iw1 = wires_.operator[](gate.iw[1]);
        wires_.set(gate.ow[0], PlaintextCore::and_gate(iw0, iw1));
        break;
      }
      case io::BFCircuit::Op::INV: {
        const auto& iw0 = wires_.operator[](gate.iw[0]);
        wires_.set(gate.ow[0], PlaintextCore::inv_gate(iw0));
        break;
      }
      case io::BFCircuit::Op::EQ: {
        wires_.set(gate.ow[0], (gate.iw[0] != 0U));
        break;
      }
      case io::BFCircuit::Op::EQW: {
        const auto& iw0 = wires_.operator[](gate.iw[0]);
        wires_.set(gate.ow[0], iw0);
        break;
      }
      case io::BFCircuit::Op::MAND: { /* multiple ANDs */
        YACL_THROW("Unimplemented MAND gate");
        break;
      }
      default:
        YACL_THROW("Unknown Gate Type: {}", (int)gate.op);
    }
  }
}

<<<<<<< HEAD
// template <typename T>
// void PlainExecutor<T>::Finalize(absl::Span<T> outputs) {
//   YACL_ENFORCE(outputs.size() >= circ_->nov);

//   size_t index = wires_.size();
//   for (size_t i = 0; i < circ_->nov; ++i) {
//     dynamic_bitset<T> result(circ_->now[i]);
//     for (size_t j = 0; j < circ_->now[i]; ++j) {
//       result[j] = wires_[index - circ_->now[i] +
//                          j];  // 得到的是逆序的二进制值 对应的混淆电路计算为
//                               // LSB ^ d  输出线路在后xx位
//     }
//     outputs[circ_->nov - i - 1] = *(uint8_t*)result.data();
//     // outputs[circ_->nov - i - 1] = *(uint128_t*)result.data();
//     index -= circ_->now[i];
//   }
// }

// template <typename T>
// void PlainExecutor<T>::Finalize(absl::Span<T> outputs) {
//   // YACL_ENFORCE(outputs.size() >= circ_->nov);

//   size_t index = wires_.size();

//   for (size_t i = 0; i < 32; ++i) {
//     dynamic_bitset<T> result(8);
//     for (size_t j = 0; j < 8; ++j) {
//       result[j] =
//           wires_[index - 8 + j];  // 得到的是逆序的二进制值
//           对应的混淆电路计算为
//                                   // LSB ^ d  输出线路在后xx位
//     }
//     outputs[32 - i - 1] = *(uint8_t*)result.data();
//     // outputs[circ_->nov - i - 1] = *(uint128_t*)result.data();
//     index -= 8;
//   }
// }
=======
std::vector<uint8_t> PlainExecutor::Finalize() {
  // Count the total number of output wires (a.k.a. output bits)
  size_t total_out_bitnum = 0;
  for (size_t i = 0; i < circ_->nov; ++i) {
    total_out_bitnum += circ_->now[i];
  }

  const auto out_size = (total_out_bitnum + 7) / 8;
  std::vector<uint8_t> out(out_size);

  size_t index = wires_.size();
  for (size_t i = 0; i < out_size; ++i) {
    dynamic_bitset<BlockType> result(8);
    for (size_t j = 0; j < 8; ++j) {
      result[j] = wires_[index - 8 + j];
    }
    out[out_size - i - 1] = *(static_cast<uint8_t*>(result.data()));
    index -= 8;
  }
  std::reverse(out.begin(), out.end());
  return out;
}
>>>>>>> 30c038ce

template <typename T>
void PlainExecutor::Finalize(absl::Span<T> outputs) {
  YACL_ENFORCE(outputs.size() >= circ_->nov);
  YACL_ENFORCE(std::all_of(circ_->now.begin(), circ_->now.end(),
                           [](const auto n) { return n <= sizeof(T) * 8; }));

  size_t index = wires_.size();
  for (size_t i = 0; i < circ_->nov; ++i) {
    dynamic_bitset<T> result(circ_->now[i]);
    for (size_t j = 0; j < circ_->now[i]; ++j) {
      result[j] = wires_[index - circ_->now[i] + j];
    }
    outputs[circ_->nov - i - 1] = *result.data();
    index -= circ_->now[i];
  }
}

<<<<<<< HEAD
template class PlainExecutor<uint8_t>;
template class PlainExecutor<uint128_t>;
// template class PlainExecutor<Buffer>;
=======
template void PlainExecutor::SetupInputs<>(absl::Span<uint64_t> inputs);

template void PlainExecutor::SetupInputs<>(absl::Span<uint128_t> inputs);

template void PlainExecutor::Finalize<>(absl::Span<uint64_t> outputs);

template void PlainExecutor::Finalize<>(absl::Span<uint128_t> outputs);
>>>>>>> 30c038ce

}  // namespace yacl<|MERGE_RESOLUTION|>--- conflicted
+++ resolved
@@ -13,9 +13,6 @@
 // limitations under the License.
 
 #include "yacl/utils/circuit_executor.h"
-<<<<<<< HEAD
-// using namespace std;
-=======
 
 #include <algorithm>
 #include <cstddef>
@@ -26,7 +23,6 @@
 #include "yacl/base/exception.h"
 #include "yacl/io/circuit/bristol_fashion.h"
 
->>>>>>> 30c038ce
 namespace yacl {
 
 namespace {
@@ -44,41 +40,6 @@
   circ_ = reader.StealCirc();
 }
 
-<<<<<<< HEAD
-std::string dynamic_bitset_to_string(const dynamic_bitset<>& bits) {
-  std::string str(bits.size(), '0');  // 创建一个与位集大小相同的字符串
-  for (size_t i = 0; i < bits.size(); ++i) {
-    if (bits[i]) {
-      str[bits.size() - 1 - i] = '1';  // 反向填充字符串
-    }
-  }
-  return str;
-}
-
-template <typename T>
-void PlainExecutor<T>::SetupInputs(
-    absl::Span<T> inputs) {  // Span方便指针的使用
-  wires_.resize(circ_->nw);
-  for (auto input : inputs) {
-    wires_.append(input);
-  }
-}
-
-template <typename T>
-void PlainExecutor<T>::Exec() {
-  // wires_.resize(circ_->nw);
-  // for (int i = 2; i < 514; i++) {
-  //   wires_[i - 2] = wires_[i];
-  // }
-  // std::cout << "线路输入：";
-
-  // for (int i = 0; i < 768; i++) {
-  //   std::cout << wires_[i];
-  // }
-  // std::cout << std::endl;
-  // // cout << dynamic_bitset_to_string(wires_) << endl;
-  // cout << endl;
-=======
 void PlainExecutor::SetupInputs(ByteContainerView bytes) {
   YACL_ENFORCE(std::accumulate(circ_->niw.cbegin(), circ_->niw.cend(),
                                static_cast<io::BFCircuit::GateWireType>(0)) ==
@@ -101,7 +62,6 @@
 }
 
 void PlainExecutor::Exec() {
->>>>>>> 30c038ce
   // Evaluate all gates, sequentially
   for (const auto& gate : circ_->gates) {
     switch (gate.op) {
@@ -141,45 +101,6 @@
   }
 }
 
-<<<<<<< HEAD
-// template <typename T>
-// void PlainExecutor<T>::Finalize(absl::Span<T> outputs) {
-//   YACL_ENFORCE(outputs.size() >= circ_->nov);
-
-//   size_t index = wires_.size();
-//   for (size_t i = 0; i < circ_->nov; ++i) {
-//     dynamic_bitset<T> result(circ_->now[i]);
-//     for (size_t j = 0; j < circ_->now[i]; ++j) {
-//       result[j] = wires_[index - circ_->now[i] +
-//                          j];  // 得到的是逆序的二进制值 对应的混淆电路计算为
-//                               // LSB ^ d  输出线路在后xx位
-//     }
-//     outputs[circ_->nov - i - 1] = *(uint8_t*)result.data();
-//     // outputs[circ_->nov - i - 1] = *(uint128_t*)result.data();
-//     index -= circ_->now[i];
-//   }
-// }
-
-// template <typename T>
-// void PlainExecutor<T>::Finalize(absl::Span<T> outputs) {
-//   // YACL_ENFORCE(outputs.size() >= circ_->nov);
-
-//   size_t index = wires_.size();
-
-//   for (size_t i = 0; i < 32; ++i) {
-//     dynamic_bitset<T> result(8);
-//     for (size_t j = 0; j < 8; ++j) {
-//       result[j] =
-//           wires_[index - 8 + j];  // 得到的是逆序的二进制值
-//           对应的混淆电路计算为
-//                                   // LSB ^ d  输出线路在后xx位
-//     }
-//     outputs[32 - i - 1] = *(uint8_t*)result.data();
-//     // outputs[circ_->nov - i - 1] = *(uint128_t*)result.data();
-//     index -= 8;
-//   }
-// }
-=======
 std::vector<uint8_t> PlainExecutor::Finalize() {
   // Count the total number of output wires (a.k.a. output bits)
   size_t total_out_bitnum = 0;
@@ -202,7 +123,6 @@
   std::reverse(out.begin(), out.end());
   return out;
 }
->>>>>>> 30c038ce
 
 template <typename T>
 void PlainExecutor::Finalize(absl::Span<T> outputs) {
@@ -221,11 +141,6 @@
   }
 }
 
-<<<<<<< HEAD
-template class PlainExecutor<uint8_t>;
-template class PlainExecutor<uint128_t>;
-// template class PlainExecutor<Buffer>;
-=======
 template void PlainExecutor::SetupInputs<>(absl::Span<uint64_t> inputs);
 
 template void PlainExecutor::SetupInputs<>(absl::Span<uint128_t> inputs);
@@ -233,6 +148,5 @@
 template void PlainExecutor::Finalize<>(absl::Span<uint64_t> outputs);
 
 template void PlainExecutor::Finalize<>(absl::Span<uint128_t> outputs);
->>>>>>> 30c038ce
 
 }  // namespace yacl