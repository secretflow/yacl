--- conflicted
+++ resolved
@@ -17,10 +17,6 @@
 #include "absl/strings/numbers.h"
 #include "absl/strings/str_split.h"
 #include "spdlog/spdlog.h"
-<<<<<<< HEAD
-=======
-
->>>>>>> 30c038ce
 #include "yacl/base/exception.h"
 
 namespace yacl::io {
@@ -155,67 +151,6 @@
 }
 
 namespace {
-<<<<<<< HEAD
-  constexpr std::array<uint8_t, 32> GetSha256InitialHashValues() {
-    return {0x19, 0xcd, 0xe0, 0x5b, 0xab, 0xd9, 0x83, 0x1f, 0x8c, 0x68, 0x05,
-            0x9b, 0x7f, 0x52, 0x0e, 0x51, 0x3a, 0xf5, 0x4f, 0xa5, 0x72, 0xf3,
-            0x6e, 0x3c, 0x85, 0xae, 0x67, 0xbb, 0x67, 0xe6, 0x09, 0x6a};
-  }
-  }  // namespace
-
-std::vector<uint8_t> BuiltinBFCircuit::PrepareSha256Input(
-  ByteContainerView input) {
-constexpr size_t kFixPadSize = 1;                 // in bytes
-constexpr size_t kMsgLenSize = sizeof(uint64_t);  // in bytes
-constexpr size_t kMsgBlockSize = 64;              // in bytes
-const auto kInitSha256Bytes = GetSha256InitialHashValues();
-
-uint64_t input_size = input.size();  // in bytes
-uint64_t zero_padding_size =
-    (input_size + kFixPadSize + kMsgLenSize) % kMsgBlockSize == 0
-        ? 0
-        : kMsgBlockSize -
-              (input_size + kFixPadSize + kMsgLenSize) % kMsgBlockSize;
-uint64_t message_size =
-    input_size + kFixPadSize + zero_padding_size + kMsgLenSize;
-uint64_t result_size = message_size + kInitSha256Bytes.size();
-
-// TODO: support arbitrary large input
-YACL_ENFORCE(message_size == kMsgBlockSize);
-
-// Declare the result byte-vector
-size_t offset = 0;
-std::vector<uint8_t> result(result_size);
-
-// the next 64 bits should be the byte length of input message
-uint64_t input_bitnum = input_size * 8;  // in bits
-std::memcpy(result.data() + offset, &input_bitnum, sizeof(input_bitnum));
-offset += sizeof(uint64_t);
-
-// zero padding (result vector has zero initialization)
-// ... should doing nothing ...
-offset += zero_padding_size;
-
-// additional padding bit-'1' (as a mark)
-result[offset] = 0x80;
-offset += kFixPadSize;
-
-// original input message
-auto input_reverse = std::vector<uint8_t>(input.begin(), input.end());
-std::reverse(input_reverse.begin(), input_reverse.end());
-std::memcpy(result.data() + offset, input_reverse.data(), input_size);
-offset += input_size;
-
-// initial hash values
-std::memcpy(result.data() + offset, kInitSha256Bytes.data(),
-            kInitSha256Bytes.size());
-// offset += kInitSha256Bytes.size();
-
-return result;
-}
-
-
-=======
 constexpr std::array<uint8_t, 32> GetSha256InitialHashValues() {
   return {0x19, 0xcd, 0xe0, 0x5b, 0xab, 0xd9, 0x83, 0x1f, 0x8c, 0x68, 0x05,
           0x9b, 0x7f, 0x52, 0x0e, 0x51, 0x3a, 0xf5, 0x4f, 0xa5, 0x72, 0xf3,
@@ -274,5 +209,4 @@
   return result;
 }
 
->>>>>>> 30c038ce
 }  // namespace yacl::io