--- conflicted
+++ resolved
@@ -19,11 +19,6 @@
 #include <string>
 #include <vector>
 
-<<<<<<< HEAD
-#include "spdlog/spdlog.h"
-
-=======
->>>>>>> 30c038ce
 #include "yacl/base/byte_container_view.h"
 #include "yacl/base/exception.h"
 #include "yacl/io/stream/file_io.h"
@@ -149,11 +144,7 @@
     return fmt::format("{}/aes_128.txt", CircDataDir);
   }
 
-  static std::string Sha256Path() {
-    return fmt::format("{}/yacl/io/circuit/data/sha256.txt",
-                       std::filesystem::current_path().string());
-  }
-  static std::vector<uint8_t> PrepareSha256Input(ByteContainerView input);
+  
   // NOTE: sha256 needs two inputs, a 512 bit buffer, and a 256 bit previous
   // digest value
   //
