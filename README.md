--- conflicted
+++ resolved
@@ -1,12 +1,8 @@
 # YACL: Yet Another Crypto library
 
-<<<<<<< HEAD
 [![CircleCI](https://dl.circleci.com/status-badge/img/gh/secretflow/yacl/tree/main.svg?style=svg)](https://dl.circleci.com/status-badge/redirect/gh/secretflow/yacl/tree/main)
 
-YASL (Yet Another Simple library) is a C++ library that contains modules and utilities which other SecretFlow code depends on.
-=======
 YACL (Yet Another Crypto library) is a C++ library that contains modules and utilities which other SecretFlow code depends on.
->>>>>>> a89508b0
 
 ## Build
 
